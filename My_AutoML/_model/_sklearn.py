"""
File: _sklearn.py
Author: Panyi Dong
GitHub: https://github.com/PanyiDong/
Mathematics Department, University of Illinois at Urbana-Champaign (UIUC)

Project: My_AutoML
Latest Version: 0.2.0
Relative Path: /My_AutoML/_model/_sklearn.py
File Created: Monday, 18th April 2022 12:14:53 am
Author: Panyi Dong (panyid2@illinois.edu)

-----
<<<<<<< HEAD
Last Modified: Monday, 11th July 2022 5:53:53 pm
=======
Last Modified: Wednesday, 6th July 2022 5:35:03 pm
>>>>>>> ba69760b
Modified By: Panyi Dong (panyid2@illinois.edu)

-----
MIT License

Copyright (c) 2022 - 2022, Panyi Dong

Permission is hereby granted, free of charge, to any person obtaining a copy
of this software and associated documentation files (the "Software"), to deal
in the Software without restriction, including without limitation the rights
to use, copy, modify, merge, publish, distribute, sublicense, and/or sell
copies of the Software, and to permit persons to whom the Software is
furnished to do so, subject to the following conditions:

The above copyright notice and this permission notice shall be included in all
copies or substantial portions of the Software.

THE SOFTWARE IS PROVIDED "AS IS", WITHOUT WARRANTY OF ANY KIND, EXPRESS OR
IMPLIED, INCLUDING BUT NOT LIMITED TO THE WARRANTIES OF MERCHANTABILITY,
FITNESS FOR A PARTICULAR PURPOSE AND NONINFRINGEMENT. IN NO EVENT SHALL THE
AUTHORS OR COPYRIGHT HOLDERS BE LIABLE FOR ANY CLAIM, DAMAGES OR OTHER
LIABILITY, WHETHER IN AN ACTION OF CONTRACT, TORT OR OTHERWISE, ARISING FROM,
OUT OF OR IN CONNECTION WITH THE SOFTWARE OR THE USE OR OTHER DEALINGS IN THE
SOFTWARE.
"""

import numpy as np
import scipy
import sklearn
import sklearn.linear_model
import sklearn.neighbors
import sklearn.tree
import sklearn.svm
import sklearn.naive_bayes
import sklearn.discriminant_analysis
import sklearn.ensemble
import sklearn.gaussian_process
import sklearn.neural_network
import sklearn.calibration

# need to enable hist gradient boosting features first
# no need for sklearn version >= 1.0.0
sklearn_1_0_0 = sklearn.__version__ < "1.0.0"
if sklearn_1_0_0:
    from sklearn.experimental import enable_hist_gradient_boosting

from My_AutoML._constant import MAX_ITER
from My_AutoML._utils._base import is_none
from My_AutoML._utils._data import softmax

####################################################################################################################
# models from sklearn
# wrap for some-degree of flexibility (initialization, _fitted, etc.)

####################################################################################################################
# classifiers


class AdaboostClassifier(sklearn.ensemble.AdaBoostClassifier):
    def __init__(
        self, n_estimators=50, learning_rate=0.1, algorithm="SAMME.R", max_depth=1,
    ):
        self.n_estimators = int(n_estimators)
        self.learning_rate = float(learning_rate)
        self.algorithm = algorithm
        self.max_depth = int(max_depth)

        from sklearn.tree import DecisionTreeClassifier

        super().__init__(
            base_estimator=DecisionTreeClassifier(max_depth=self.max_depth),
            n_estimators=self.n_estimators,
            learning_rate=self.learning_rate,
            algorithm=self.algorithm,
        )

        self._fitted = False  # whether the model is fitted

    def fit(self, X, y):

        super().fit(X, y)

        self._fitted = True

        return self

    def predict(self, X):

        return super().predict(X)

    def predict_proba(self, X):

        return super().predict_proba(X)


class BernoulliNB(sklearn.naive_bayes.BernoulliNB):
    def __init__(
        self, alpha=1, fit_prior=True,
    ):
        self.alpha = float(alpha)
        self.fit_prior = fit_prior

        super().__init__(
            alpha=self.alpha, fit_prior=self.fit_prior,
        )

        self._fitted = False  # whether the model is fitted

    def fit(self, X, y):

        super().fit(X, y)

        self._fitted = True

        return self

    def predict(self, X):

        return super().predict(X)

    def predict_proba(self, X):

        return super().predict_proba(X)


class DecisionTreeClassifier(sklearn.tree.DecisionTreeClassifier):
    def __init__(
        self,
        criterion="gini",
        max_depth_factor=0.5,
        min_samples_split=2,
        min_samples_leaf=1,
        min_weight_fraction_leaf=0.0,
        max_features=1.0,
        max_leaf_nodes="None",
        min_impurity_decrease=0.0,
    ):
        self.criterion = criterion
        self.max_depth_factor = max_depth_factor
        self.min_samples_split = int(min_samples_split)
        self.min_samples_leaf = int(min_samples_leaf)
        self.min_weight_fraction_leaf = float(min_weight_fraction_leaf)
        self.max_features = float(max_features)
        self.max_leaf_nodes = None if is_none(max_leaf_nodes) else max_leaf_nodes
        self.min_impurity_decrease = float(min_impurity_decrease)

        self._fitted = False  # whether the model is fitted

    def fit(self, X, y):

        super().__init__(
            criterion=self.criterion,
            max_depth=None
            if is_none(self.max_depth_factor)
            else max(int(self.max_depth_factor * X.shape[1]), 1),
            min_samples_split=self.min_samples_split,
            min_samples_leaf=self.min_samples_leaf,
            min_weight_fraction_leaf=self.min_weight_fraction_leaf,
            max_features=self.max_features,
            max_leaf_nodes=self.max_leaf_nodes,
            min_impurity_decrease=self.min_impurity_decrease,
        )

        super().fit(X, y)

        self._fitted = True

        return self

    def predict(self, X):

        return super().predict(X)

    def predict_proba(self, X):

        return super().predict_proba(X)


class ExtraTreesClassifier:
    def __init__(
        self,
        criterion="gini",
        max_depth="None",
        max_leaf_nodes="None",
        min_samples_leaf=1,
        min_samples_split=2,
        max_features=0.5,
        bootstrap=False,
        min_weight_fraction_leaf=0.0,
        min_impurity_decrease=0.0,
    ):
        self.criterion = criterion
        self.max_depth = None if is_none(max_depth) else int(max_depth)
        self.min_samples_split = int(min_samples_split)
        self.min_samples_leaf = int(min_samples_leaf)
        self.min_weight_fraction_leaf = float(min_weight_fraction_leaf)
        self.max_features = float(max_features)
        self.bootstrap = bootstrap
        self.max_leaf_nodes = None if is_none(max_leaf_nodes) else max_leaf_nodes
        self.min_impurity_decrease = float(min_impurity_decrease)

        self.estimator = None  # the fitted estimator
        self.max_iter = self._get_max_iter()  # limit the number of iterations

        self._fitted = False  # whether the model is fitted

    @staticmethod
    def _get_max_iter():  # define global max_iter

        return MAX_ITER

    def _fit_iteration(self, X, y, n_iter=2):

        if self.estimator is None:
            from sklearn.ensemble import ExtraTreesClassifier

            self.estimator = ExtraTreesClassifier(
                n_estimators=n_iter,
                criterion=self.criterion,
                max_depth=self.max_depth,
                max_leaf_nodes=self.max_leaf_nodes,
                min_samples_leaf=self.min_samples_leaf,
                min_samples_split=self.min_samples_split,
                max_features=max(1, int(X.shape[1] ** self.max_features)),
                bootstrap=self.bootstrap,
                min_weight_fraction_leaf=self.min_weight_fraction_leaf,
                min_impurity_decrease=self.min_impurity_decrease,
            )
        else:
            self.estimator.n_estimators += n_iter
            self.estimator.n_estimators = min(
                self.estimator.n_estimators, self.max_iter
            )

        self.estimator.fit(X, y)

        if (
            self.estimator.n_estimators >= self.max_iter
            or self.estimator.n_estimators >= len(self.estimator.estimators_)
        ):
            self._fitted = True

        return self

    def fit(self, X, y):

        self._fit_iteration(X, y, n_iter=2)

        # accelerate iteration process
        iteration = 2
        while not self._fitted:
            n_iter = int(2 ** iteration / 2)
            self._fit_iteration(X, y, n_iter=n_iter)
            iteration += 1

        return self

    def predict(self, X):

        return self.estimator.predict(X)

    def predict_proba(self, X):

        return self.estimator.predict_proba(X)


class GaussianNB(sklearn.naive_bayes.GaussianNB):
    def __init__(self,):
        super().__init__()

        self._fitted = False  # whether the model is fitted

    def fit(self, X, y):

        super().fit(X, y)

        self._fitted = True

        return self

    def predict(self, X):

        return super().predict(X)

    def predict_proba(self, X):

        return super().predict_proba(X)


class HistGradientBoostingClassifier:
    def __init__(
        self,
        loss="auto",
        learning_rate=0.1,
        min_samples_leaf=20,
        max_depth="None",
        max_leaf_nodes=31,
        max_bins=255,
        l2_regularization=1e-10,
        early_stop="off",
        tol=1e-7,
        scoring="loss",
        n_iter_no_change=10,
        validation_fraction=0.1,
    ):
        self.loss = loss
        self.learning_rate = float(learning_rate)
        self.min_samples_leaf = int(min_samples_leaf)
        self.max_depth = None if is_none(max_depth) else int(max_depth)
        self.max_leaf_nodes = int(max_leaf_nodes)
        self.max_bins = int(max_bins)
        self.l2_regularization = float(l2_regularization)
        self.early_stop = early_stop
        self.tol = float(tol)
        self.scoring = scoring
        self.n_iter_no_change = int(n_iter_no_change)
        self.validation_fraction = float(validation_fraction)

        self.estimator = None  # the fitted estimator
        self.max_iter = self._get_max_iter()  # limit the number of iterations

        self._fitted = False  # whether the model is fitted

    @staticmethod
    def _get_max_iter():  # define global max_iter

        return MAX_ITER

    def _fit_iteration(self, X, y, n_iter=2, sample_weight=None):

        if self.estimator is None:
            from sklearn.ensemble import HistGradientBoostingClassifier

            # map from autosklearn parameter space to sklearn parameter space
            if self.early_stop == "off":
                self.n_iter_no_change = 0
                self.validation_fraction_ = None
                self.early_stopping_ = False
            elif self.early_stop == "train":
                self.n_iter_no_change = int(self.n_iter_no_change)
                self.validation_fraction_ = None
                self.early_stopping_ = True
            elif self.early_stop == "valid":
                self.n_iter_no_change = int(self.n_iter_no_change)
                self.validation_fraction = float(self.validation_fraction)
                self.early_stopping_ = True
                n_classes = len(np.unique(y))
                if self.validation_fraction * X.shape[0] < n_classes:
                    self.validation_fraction_ = n_classes
                else:
                    self.validation_fraction_ = self.validation_fraction
            else:
                raise ValueError("early_stop should be either off, train or valid")

            self.estimator = HistGradientBoostingClassifier(
                loss=self.loss,
                learning_rate=self.learning_rate,
                min_samples_leaf=self.min_samples_leaf,
                max_depth=self.max_depth,
                max_leaf_nodes=self.max_leaf_nodes,
                max_bins=self.max_bins,
                l2_regularization=self.l2_regularization,
                early_stopping=self.early_stopping_,
                tol=self.tol,
                scoring=self.scoring,
                n_iter_no_change=self.n_iter_no_change,
                validation_fraction=self.validation_fraction,
                max_iter=n_iter,
            )
        else:
            self.estimator.max_iter += n_iter  # add n_iter to each step
            self.estimator.max_iter = min(
                self.estimator.max_iter, self.max_iter
            )  # limit the number of iterations

        self.estimator.fit(X, y, sample_weight=sample_weight)

        # check whether fully fitted or need to add more iterations
        if (
            self.estimator.max_iter >= self.max_iter
            or self.estimator.max_iter > self.estimator.n_iter_
        ):

            self._fitted = True

        return self

    def fit(self, X, y):

        self._fit_iteration(X, y, n_iter=2)

        # accelerate iteration process
        iteration = 2
        while not self._fitted:
            n_iter = int(2 ** iteration / 2)
            self._fit_iteration(X, y, n_iter=n_iter)
            iteration += 1

        return self

    def predict(self, X):

        return self.estimator.predict(X)

    def predict_proba(self, X):

        return self.estimator.predict_proba(X)


class KNearestNeighborsClassifier(sklearn.neighbors.KNeighborsClassifier):
    def __init__(
        self, n_neighbors=5, weights="uniform", p=2,
    ):
        self.n_neighbors = int(n_neighbors)
        self.weights = weights
        self.p = int(p)

        super().__init__(
            n_neighbors=self.n_neighbors, weights=self.weights, p=self.p,
        )

        self._fitted = False  # whether the model is fitted

    def fit(self, X, y):

        super().fit(X, y)

        self._fitted = True

        return self

    def predict(self, X):

        return super().predict(X)

    def predict_proba(self, X):

        return super().predict_proba(X)


class LDA(sklearn.discriminant_analysis.LinearDiscriminantAnalysis):
    def __init__(
        self, shrinkage="auto", shrinkage_factor=0.5, tol=1e-4,
    ):
        self.shrinkage = shrinkage
        self.shrinkage_factor = float(shrinkage_factor)
        self.tol = float(tol)

        self._fitted = False  # whether the model is fitted

    def fit(self, X, y):

        if self.shrinkage is None or self.shrinkage == "None":
            self.shrinkage = None
            solver = "svd"
        elif self.shrinkage == "auto":
            self.shrinkage = "auto"
            solver = "lsqr"
        elif self.shrinkage == "manual":
            self.shrinkage = float(self.shrinkage_factor)
            solver = "lsqr"
        else:
            raise ValueError(
                "Not a valid shrinkage parameter, should be None, auto or manual"
            )

        super().__init__(
            shrinkage=self.shrinkage, solver=solver, tol=self.tol,
        )

        super().fit(X, y)

        self._fitted = True

        return self

    def predict(self, X):
        return super().predict(X)

    def predict_proba(self, X):

        return super().predict_proba(X)


class LibLinear_SVC:
    def __init__(
        self,
        penalty="l2",
        loss="squared_hinge",
        dual=False,
        tol=1e-4,
        C=1.0,
        multi_class="ovr",
        fit_intercept=True,
        intercept_scaling=1,
    ):
        self.penalty = penalty
        self.loss = loss
        self.dual = dual
        self.tol = float(tol)
        self.C = float(C)
        self.multi_class = multi_class
        self.fit_intercept = fit_intercept
        self.intercept_scaling = float(intercept_scaling)

        from sklearn.svm import LinearSVC
        from sklearn.calibration import CalibratedClassifierCV

        base_estimator = LinearSVC(
            penalty=self.penalty,
            loss=self.loss,
            dual=self.dual,
            tol=self.tol,
            C=self.C,
            multi_class=self.multi_class,
            fit_intercept=self.fit_intercept,
            intercept_scaling=self.intercept_scaling,
        )

        # wrap the base estimator to make predict_proba available
        self.estimator = CalibratedClassifierCV(base_estimator)

        self._fitted = False  # whether the model is fitted

    def fit(self, X, y):

        self.estimator.fit(X, y)

        self._fitted = True

        return self

    def predict(self, X):

        return self.estimator.predict(X)

    def predict_proba(self, X):

        return self.estimator.predict_proba(X)


class LibSVM_SVC:
    def __init__(
        self,
        C=1.0,
        kernel="rbf",
        degree=3,
        gamma=0.1,
        coef0=0,
        tol=1e-3,
        shrinking=True,
        max_iter=-1,
    ):
        self.C = float(C)
        self.kernel = kernel
        self.degree = 3 if is_none(degree) else int(degree)
        self.gamma = 0.0 if is_none(gamma) else float(gamma)
        self.coef0 = 0.0 if is_none(coef0) else float(coef0)
        self.shrinking = shrinking
        self.tol = float(tol)
        self.max_iter = float(max_iter)

        from sklearn.svm import SVC
        from sklearn.calibration import CalibratedClassifierCV

        base_estimator = SVC(
            C=self.C,
            kernel=self.kernel,
            degree=self.degree,
            gamma=self.gamma,
            coef0=self.coef0,
            shrinking=self.shrinking,
            tol=self.tol,
            max_iter=self.max_iter,
        )

        # wrap the base estimator to make predict_proba available
        self.estimator = CalibratedClassifierCV(base_estimator)

        self._fitted = False  # whether the model is fitted

    def fit(self, X, y):

        self.estimator.fit(X, y)

        self._fitted = True

        return self

    def predict(self, X):

        return self.estimator.predict(X)

    def predict_proba(self, X):

        return self.estimator.predict_proba(X)


class MLPClassifier:
    def __init__(
        self,
        hidden_layer_depth=1,
        num_nodes_per_layer=32,
        activation="relu",
        alpha=1e-4,
        learning_rate_init=1e-3,
        early_stopping="valid",
        n_iter_no_change=32,
        validation_fraction=0.1,
        tol=1e-4,
        solver="adam",
        batch_size="auto",
        shuffle=True,
        beta_1=0.9,
        beta_2=0.999,
        epsilon=1e-8,
    ):
        self.hidden_layer_depth = int(hidden_layer_depth)
        self.num_nodes_per_layer = int(num_nodes_per_layer)
        self.hidden_layer_sizes = tuple(
            self.num_nodes_per_layer for _ in range(self.hidden_layer_depth)
        )
        self.activation = str(activation)
        self.alpha = float(alpha)
        self.learning_rate_init = float(learning_rate_init)
        self.early_stopping = str(early_stopping)
        self.n_iter_no_change = int(n_iter_no_change)
        self.validation_fraction = float(validation_fraction)
        self.tol = float(tol)
        self.solver = solver
        self.batch_size = batch_size
        self.shuffle = shuffle
        self.beta_1 = float(beta_1)
        self.beta_2 = float(beta_2)
        self.epsilon = float(epsilon)

        self.estimator = None  # the fitted estimator
        self.max_iter = self._get_max_iter()  # limit the number of iterations

        self._fitted = False  # whether the model is fitted

    @staticmethod
    def _get_max_iter():  # define global max_iter

        return MAX_ITER

    def _fit_iteration(self, X, y, n_iter=2):

        if self.estimator is None:
            from sklearn.neural_network import MLPClassifier

            # map from autosklearn parameter space to sklearn parameter space
            if self.early_stopping == "train":
                self.validation_fraction = 0.0
                self.tol = float(self.tol)
                self.n_iter_no_change = int(self.n_iter_no_change)
                self.early_stopping = False
            elif self.early_stopping == "valid":
                self.validation_fraction = float(self.validation_fraction)
                self.tol = float(self.tol)
                self.n_iter_no_change = int(self.n_iter_no_change)
                self.early_stopping = True
            else:
                raise ValueError(
                    "Early stopping only supports 'train' and 'valid'. Got {}".format(
                        self.early_stopping
                    )
                )

            self.estimator = MLPClassifier(
                hidden_layer_sizes=self.hidden_layer_sizes,
                activation=self.activation,
                alpha=self.alpha,
                learning_rate_init=self.learning_rate_init,
                early_stopping=self.early_stopping,
                n_iter_no_change=self.n_iter_no_change,
                validation_fraction=self.validation_fraction,
                tol=self.tol,
                solver=self.solver,
                batch_size=self.batch_size,
                shuffle=self.shuffle,
                beta_1=self.beta_1,
                beta_2=self.beta_2,
                epsilon=self.epsilon,
                max_iter=n_iter,
            )
        else:
            # MLPClassifier can record previous training
            self.estimator.max_iter = min(
                self.estimator.max_iter - self.estimator.n_iter_, self.max_iter
            )  # limit the number of iterations

        self.estimator.fit(X, y)

        # check whether fully fitted or need to add more iterations
        if (
            self.estimator.n_iter_ >= self.estimator.max_iter
            or self.estimator._no_improvement_count > self.n_iter_no_change
        ):

            self._fitted = True

        return self

    def fit(self, X, y):

        self._fit_iteration(X, y, n_iter=2)

        # accelerate iteration process
        iteration = 2
        while not self._fitted:
            n_iter = int(2 ** iteration / 2)
            self._fit_iteration(X, y, n_iter=n_iter)
            iteration += 1

        return self

    def predict(self, X):

        return self.estimator.predict(X)

    def predict_proba(self, X):

        return self.estimator.predict_proba(X)


class MultinomialNB(sklearn.naive_bayes.MultinomialNB):
    def __init__(self, alpha=1, fit_prior=True):
        self.alpha = float(alpha)
        self.fit_prior = fit_prior

        super().__init__(
            alpha=self.alpha, fit_prior=self.fit_prior,
        )

        self._fitted = False  # whether the model is fitted

    def fit(self, X, y):

        # make sure the data contains only non-negative values
        if scipy.sparse.issparse(X):
            X.data[X.data < 0] = 0.0
        else:
            X[X < 0] = 0.0

        super().fit(X, y)

        self._fitted = True

        return self

    def predict(self, X):

        return super().predict(X)

    def predict_proba(self, X):

        return super().predict_proba(X)


class PassiveAggressive:
    def __init__(
        self, C=1.0, fit_intercept=True, average=False, tol=1e-4, loss="hinge",
    ):
        self.C = float(C)
        self.fit_intercept = fit_intercept
        self.average = average
        self.tol = float(tol)
        self.loss = loss

        self.estimator = None  # the fitted estimator
        self.max_iter = self._get_max_iter()  # limit the number of iterations

        self._fitted = False  # whether the model is fitted

    @staticmethod
    def _get_max_iter():  # define global max_iter

        return MAX_ITER

    def _fit_iteration(self, X, y, n_iter=2):

        if self.estimator is None:
            from sklearn.linear_model import PassiveAggressiveClassifier

            self.estimator = PassiveAggressiveClassifier(
                C=self.C,
                fit_intercept=self.fit_intercept,
                average=self.average,
                tol=self.tol,
                loss=self.loss,
                max_iter=n_iter,
            )
        else:
            self.estimator.max_iter += n_iter
            self.estimator.max_iter = min(self.estimator.max_iter, self.max_iter)

        self.estimator.fit(X, y)

        # check whether fully fitted or need to add more iterations
        if (
            self.estimator.max_iter >= self.max_iter
            or self.estimator.max_iter > self.estimator.n_iter_
        ):

            self._fitted = True

        return self

    def fit(self, X, y):

        self._fit_iteration(X, y, n_iter=2)

        # accelerate iteration process
        iteration = 2
        while not self._fitted:
            n_iter = int(2 ** iteration / 2)
            self._fit_iteration(X, y, n_iter=n_iter)
            iteration += 1

        return self

    def predict(self, X):

        return self.estimator.predict(X)

    def predict_proba(self, X):

        return softmax(self.estimator.decision_function(X))


class QDA(sklearn.discriminant_analysis.QuadraticDiscriminantAnalysis):
    def __init__(
        self, reg_param=0.0,
    ):
        self.reg_param = float(reg_param)

        super().__init__(reg_param=self.reg_param,)

        self._fitted = False  # whether the model is fitted

    def fit(self, X, y):

        super().fit(X, y)

        self._fitted = True

        return self

    def predict(self, X):
        return super().predict(X)

    def predict_proba(self, X):

        return super().predict_proba(X)


class RandomForestClassifier:
    def __init__(
        self,
        criterion="gini",
        max_features=0.5,
        max_depth="None",
        min_samples_split=2,
        min_samples_leaf=1,
        min_weight_fraction_leaf=0.0,
        bootstrap=True,
        max_leaf_nodes="None",
        min_impurity_decrease=0.0,
    ):
        self.criterion = criterion
        self.max_features = max_features
        self.max_depth = None if is_none(max_depth) else int(max_depth)
        self.min_samples_split = int(min_samples_split)
        self.min_samples_leaf = int(min_samples_leaf)
        self.min_weight_fraction_leaf = float(min_weight_fraction_leaf)
        self.bootstrap = bootstrap
        self.max_leaf_nodes = None if is_none(max_leaf_nodes) else int(max_leaf_nodes)
        self.min_impurity_decrease = float(min_impurity_decrease)

        self.estimator = None  # the fitted estimator
        self.max_iter = self._get_max_iter()  # limit the number of iterations

        self._fitted = False  # whether the model is fitted

    @staticmethod
    def _get_max_iter():  # define global max_iter

        return MAX_ITER

    def _fit_iteration(self, X, y, n_iter=2):

        if self.estimator is None:
            from sklearn.ensemble import RandomForestClassifier

            self.estimator = RandomForestClassifier(
                n_estimators=n_iter,
                criterion=self.criterion,
                max_features=self.max_features,
                max_depth=self.max_depth,
                min_samples_split=self.min_samples_split,
                min_samples_leaf=self.min_samples_leaf,
                min_weight_fraction_leaf=self.min_weight_fraction_leaf,
                bootstrap=self.bootstrap,
                max_leaf_nodes=self.max_leaf_nodes,
                min_impurity_decrease=self.min_impurity_decrease,
            )
        else:
            self.estimator.n_estimators += n_iter
            self.estimator.n_estimators = min(
                self.estimator.n_estimators, self.max_iter
            )

        self.estimator.fit(X, y)

        if (
            self.estimator.n_estimators >= self.max_iter
            or self.estimator.n_estimators > len(self.estimator.estimators_)
        ):
            self._fitted = True

        return self

    def fit(self, X, y):

        self._fit_iteration(X, y, n_iter=2)

        # accelerate iteration process
        iteration = 2
        while not self._fitted:
            n_iter = int(2 ** iteration / 2)
            self._fit_iteration(X, y, n_iter=n_iter)
            iteration += 1

        return self

    def predict(self, X):

        return self.estimator.predict(X)

    def predict_proba(self, X):

        return self.estimator.predict_proba(X)


class SGDClassifier:
    def __init__(
        self,
        loss="log",
        penalty="l2",
        alpha=0.0001,
        fit_intercept=True,
        tol=1e-4,
        learning_rate="invscaling",
        l1_ratio=0.15,
        epsilon=1e-4,
        eta0=0.01,
        power_t=0.5,
        average=False,
    ):
        self.loss = loss
        self.penalty = penalty
        self.alpha = float(alpha)
        self.fit_intercept = fit_intercept
        self.tol = float(tol)
        self.learning_rate = learning_rate
        self.l1_ratio = 0.15 if is_none(l1_ratio) else float(l1_ratio)
        self.epsilon = 0.1 if is_none(epsilon) else float(epsilon)
        self.eta0 = float(eta0)
        self.power_t = 0.5 if is_none(power_t) else float(power_t)
        self.average = average

        self.estimator = None  # the fitted estimator
        self.max_iter = self._get_max_iter()  # limit the number of iterations

        self._fitted = False  # whether the model is fitted

    @staticmethod
    def _get_max_iter():  # define global max_iter

        return MAX_ITER

    def _fit_iteration(self, X, y, n_iter=2):

        if self.estimator is None:
            from sklearn.linear_model import SGDClassifier

            self.estimator = SGDClassifier(
                loss=self.loss,
                penalty=self.penalty,
                alpha=self.alpha,
                fit_intercept=self.fit_intercept,
                tol=self.tol,
                learning_rate=self.learning_rate,
                l1_ratio=self.l1_ratio,
                epsilon=self.epsilon,
                eta0=self.eta0,
                power_t=self.power_t,
                average=self.average,
                max_iter=n_iter,
            )
        else:
            self.estimator.max_iter += n_iter
            self.estimator.max_iter = min(self.estimator.max_iter, self.max_iter)

        self.estimator.fit(X, y)

        if (
            self.estimator.max_iter >= self.max_iter
            or self.estimator.max_iter > self.estimator.n_iter_
        ):
            self._fitted = True

        return self

    def fit(self, X, y):

        self._fit_iteration(X, y, n_iter=2)

        # accelerate iteration process
        iteration = 2
        while not self._fitted:
            n_iter = int(2 ** iteration / 2)
            self._fit_iteration(X, y, n_iter=n_iter)
            iteration += 1

        return self

    def predict(self, X):

        return self.estimator.predict(X)

    def predict_proba(self, X):

        return self.estimator.predict_proba(X)


class LogisticRegression(sklearn.linear_model.LogisticRegression):
    def __init__(
        self, penalty="l2", tol=1e-4, C=1.0,
    ):
        self.penalty = penalty
        self.tol = float(tol)
        self.C = float(C)

        super().__init__(
            penalty=self.penalty, tol=self.tol, C=self.C,
        )

        self._fitted = False

    def fit(self, X, y):

        super().fit(X, y)

        self._fitted = True

        return self

    def predict(self, X):

        return super().predict(X)

    def predict_proba(self, X):

        return super().predict_proba(X)


class ComplementNB(sklearn.naive_bayes.ComplementNB):
    def __init__(
        self, alpha=1.0, fit_prior=True, norm=False,
    ):
        self.alpha = float(alpha)
        self.fit_prior = fit_prior
        self.norm = norm

        super().__init__(
            alpha=self.alpha, fit_prior=self.fit_prior, norm=self.norm,
        )

        self._fitted = False

    def fit(self, X, y):

        super().fit(X, y)

        self._fitted = True

        return self

    def predict(self, X):

        return super().predict(X)

    def predict_proba(self, X):

        return super().predict_proba(X)


# combined with autosklearn version, thus deprecated here
# class HistGradientBoostingClassifier(sklearn.ensemble.HistGradientBoostingClassifier):
#     def __init__(
#         self,
#         loss="auto",
#         learning_rate=0.1,
#         max_leaf_nodes=31,
#         max_depth=None,
#         min_samples_leaf=20,
#         l2_regularization=0,
#         tol=1e-7,
#     ):
#         self.loss = loss
#         self.learning_rate = learning_rate
#         self.max_leaf_nodes = max_leaf_nodes
#         self.max_depth = max_depth
#         self.min_samples_leaf = min_samples_leaf
#         self.l2_regularization = l2_regularization
#         self.tol = tol

#         super().__init__(
#             loss=self.loss,
#             learning_rate=self.learning_rate,
#             max_leaf_nodes=self.max_leaf_nodes,
#             max_depth=self.max_depth,
#             min_samples_leaf=self.min_samples_leaf,
#             l2_regularization=self.l2_regularization,
#             tol=self.tol,
#         )

#         self._fitted = False

#     def fit(self, X, y):

#         super().fit(X, y)

#         self._fitted = True

#         return self

#     def predict(self, X):

#         return super().predict(X)


class GradientBoostingClassifier(sklearn.ensemble.GradientBoostingClassifier):
    def __init__(
        self,
        loss="deviance",
        learning_rate=0.1,
        n_estimators=100,
        subsample=1.0,
        criterion="friedman_mse",
        min_samples_split=2,
        min_samples_leaf=1,
        min_weight_fraction_leaf=0.0,
        max_depth=3,
        min_impurity_decrease=0.0,
        max_features="auto",
        max_leaf_nodes=31,
        validation_fraction=0.1,
        n_iter_no_change=10,
        tol=1e-7,
    ):
        self.loss = loss
        self.learning_rate = float(learning_rate)
        self.n_estimators = int(n_estimators)
        self.subsample = float(subsample)
        self.criterion = criterion
        self.min_samples_split = int(min_samples_split)
        self.min_samples_leaf = int(min_samples_leaf)
        self.min_weight_fraction_leaf = float(min_weight_fraction_leaf)
        self.max_depth = None if is_none(max_depth) else int(max_depth)
        self.min_impurity_decrease = float(min_impurity_decrease)
        self.max_features = max_features
        self.max_leaf_nodes = int(max_leaf_nodes)
        self.validation_fraction = float(validation_fraction)
        self.n_iter_no_change = int(n_iter_no_change)
        self.tol = float(tol)

        super().__init__(
            loss=self.loss,
            learning_rate=self.learning_rate,
            n_estimators=self.n_estimators,
            subsample=self.subsample,
            criterion=self.criterion,
            min_samples_split=self.min_samples_split,
            min_samples_leaf=self.min_samples_leaf,
            min_weight_fraction_leaf=self.min_weight_fraction_leaf,
            max_depth=self.max_depth,
            min_impurity_decrease=self.min_impurity_decrease,
            max_features=self.max_features,
            max_leaf_nodes=self.max_leaf_nodes,
            validation_fraction=self.validation_fraction,
            n_iter_no_change=self.n_iter_no_change,
            tol=self.tol,
        )

        self._fitted = False  # whether the model is fitted

    def fit(self, X, y):

        super().fit(X, y)

        self._fitted = True

        return self

    def predict(self, X):

        return super().predict(X)

    def predict_proba(self, X):

        return super().predict_proba(X)


####################################################################################################################
# regressors


class AdaboostRegressor(sklearn.ensemble.AdaBoostRegressor):
    def __init__(
        self, n_estimators=50, learning_rate=0.1, loss="linear", max_depth=1,
    ):
        self.n_estimators = int(n_estimators)
        self.learning_rate = float(learning_rate)
        self.loss = loss
        self.max_depth = int(max_depth)

        from sklearn.tree import DecisionTreeRegressor

        super().__init__(
            base_estimator=DecisionTreeRegressor(max_depth=self.max_depth),
            n_estimators=self.n_estimators,
            learning_rate=self.learning_rate,
            loss=self.loss,
        )

        self._fitted = False  # whether the model is fitted

    def fit(self, X, y):

        super().fit(X, y)

        self._fitted = True

        return self

    def predict(self, X):

        return super().predict(X)

    def predict_proba(self, X):

        raise NotImplementedError("predict_proba is not implemented for regression.")


class ARDRegression(sklearn.linear_model.ARDRegression):
    def __init__(
        self,
        n_iter=300,
        tol=1e-3,
        alpha_1=1e-6,
        alpha_2=1e-6,
        lambda_1=1e-6,
        lambda_2=1e-6,
        threshold_lambda=1e4,
        fit_intercept=True,
    ):
        self.n_iter = int(n_iter)
        self.tol = float(tol)
        self.alpha_1 = float(alpha_1)
        self.alpha_2 = float(alpha_2)
        self.lambda_1 = float(lambda_1)
        self.lambda_2 = float(lambda_2)
        self.threshold_lambda = float(threshold_lambda)
        self.fit_intercept = fit_intercept

        super().__init__(
            n_iter=self.n_iter,
            tol=self.tol,
            alpha_1=self.alpha_1,
            alpha_2=self.alpha_2,
            lambda_1=self.lambda_1,
            lambda_2=self.lambda_2,
            threshold_lambda=self.threshold_lambda,
            fit_intercept=self.fit_intercept,
        )

        self._fitted = False  # whether the model is fitted

    def fit(self, X, y):

        super().fit(X, y)

        self._fitted = True

        return self

    def predict(self, X):

        return super().predict(X)

    def predict_proba(self, X):

        raise NotImplementedError("predict_proba is not implemented for regression.")


class DecisionTreeRegressor(sklearn.tree.DecisionTreeRegressor):
    def __init__(
        self,
        criterion="mse",
        max_features=1.0,
        max_depth_factor=0.5,
        min_samples_split=2,
        min_samples_leaf=1,
        min_weight_fraction_leaf=0.0,
        max_leaf_nodes="None",
        min_impurity_decrease=0.0,
    ):
        self.criterion = criterion
        self.max_depth_factor = max_depth_factor
        self.min_samples_split = int(min_samples_split)
        self.min_samples_leaf = int(min_samples_leaf)
        self.min_weight_fraction_leaf = float(min_weight_fraction_leaf)
        self.max_features = float(max_features)
        self.max_leaf_nodes = None if is_none(max_leaf_nodes) else int(max_leaf_nodes)
        self.min_impurity_decrease = float(min_impurity_decrease)

        self._fitted = False  # whether the model is fitted

    def fit(self, X, y):

<<<<<<< HEAD
        super().__init__(
            criterion=self.criterion,
            max_depth=None
            if is_none(self.max_depth_factor)
            else max(int(self.max_depth_factor * X.shape[1]), 1),
=======
        n_features = X.shape[1]  # number of features, multiplied by depth factor

        super().__init__(
            criterion=self.criterion,
            max_depth=max(1, int(n_features * self.max_depth_factor)),
>>>>>>> ba69760b
            min_samples_split=self.min_samples_split,
            min_samples_leaf=self.min_samples_leaf,
            min_weight_fraction_leaf=self.min_weight_fraction_leaf,
            max_features=self.max_features,
            max_leaf_nodes=self.max_leaf_nodes,
            min_impurity_decrease=self.min_impurity_decrease,
        )

        super().fit(X, y)

        self._fitted = True

        return self

    def predict(self, X):

        return super().predict(X)

    def predict_proba(self, X):

        raise NotImplementedError("predict_proba is not implemented for regression.")


class ExtraTreesRegressor:
    def __init__(
        self,
        criterion="mse",
        max_depth="None",
        max_leaf_nodes="None",
        min_samples_leaf=1,
        min_samples_split=2,
        max_features=1,
        bootstrap=False,
        min_weight_fraction_leaf=0.0,
        min_impurity_decrease=0.0,
    ):
        self.criterion = criterion
        self.max_depth = None if is_none(max_depth) else int(max_depth)
        self.max_leaf_nodes = None if is_none(max_leaf_nodes) else int(max_leaf_nodes)
        self.min_samples_leaf = int(min_samples_leaf)
        self.min_samples_split = int(min_samples_split)
        self.max_features = float(max_features)
        self.bootstrap = bootstrap
        self.min_weight_fraction_leaf = float(min_weight_fraction_leaf)
        self.min_impurity_decrease = float(min_impurity_decrease)

        self.estimator = None  # the fitted estimator
        self.max_iter = self._get_max_iter()  # limit the number of iterations

        self._fitted = False  # whether the model is fitted

    @staticmethod
    def _get_max_iter():  # define global max_iter

        return MAX_ITER

    def _fit_iteration(self, X, y, n_iter=2):

        if self.estimator is None:
            from sklearn.ensemble import ExtraTreesRegressor

            self.estimator = ExtraTreesRegressor(
                n_estimators=n_iter,
                criterion=self.criterion,
                max_depth=self.max_depth,
                max_leaf_nodes=self.max_leaf_nodes,
                min_samples_leaf=self.min_samples_leaf,
                min_samples_split=self.min_samples_split,
                max_features=self.max_features,
                bootstrap=self.bootstrap,
                min_weight_fraction_leaf=self.min_weight_fraction_leaf,
                min_impurity_decrease=self.min_impurity_decrease,
            )
        else:
            self.estimator.n_estimators += n_iter
            self.estimator.n_estimators = min(
                self.estimator.n_estimators, self.max_iter
            )

        self.estimator.fit(X, y)

        if (
            self.estimator.n_estimators >= self.max_iter
            or self.estimator.n_estimators >= len(self.estimator.estimators_)
        ):
            self._fitted = True

        return self

    def fit(self, X, y):

        self._fit_iteration(X, y, n_iter=2)

        # accelerate iteration process
        iteration = 2
        while not self._fitted:
            n_iter = int(2 ** iteration / 2)
            self._fit_iteration(X, y, n_iter=n_iter)
            iteration += 1

        return self

    def predict(self, X):

        return self.estimator.predict(X)

    def predict_proba(self, X):

        raise NotImplementedError("predict_proba is not implemented for regression.")


class GaussianProcess(sklearn.gaussian_process.GaussianProcessRegressor):
    def __init__(
        self, alpha=1e-8, thetaL=1e-6, thetaU=100000.0,
    ):
        self.alpha = float(alpha)
        self.thetaL = float(thetaL)
        self.thetaU = float(thetaU)

        self._fitted = False

    def fit(self, X, y):

        n_features = X.shape[1]
        kernel = sklearn.gaussian_process.kernels.RBF(
            length_scale=[1.0] * n_features,
            length_scale_bounds=[(self.thetaL, self.thetaU)] * n_features,
        )

        super().__init__(
            kernel=kernel,
            n_restarts_optimizer=10,
            optimizer="fmin_l_bfgs_b",
            alpha=self.alpha,
            copy_X_train=True,
            normalize_y=True,
        )

        super().fit(X, y)

        self._fitted = True

        return self

    def predict(self, X):

        return super().predict(X)

    def predict_proba(self, X):

        raise NotImplementedError("predict_proba is not implemented for regression.")


class HistGradientBoostingRegressor:
    def __init__(
        self,
        loss="least_squares",
        learning_rate=0.1,
        min_samples_leaf=20,
        max_depth="None",
        max_leaf_nodes=31,
        max_bins=255,
        l2_regularization=1e-10,
        early_stop="off",
        tol=1e-7,
        scoring="loss",
        n_iter_no_change=10,
        validation_fraction=0.1,
    ):
        self.loss = loss
        self.learning_rate = float(learning_rate)
        self.min_samples_leaf = int(min_samples_leaf)
        self.max_depth = None if is_none(max_depth) else int(max_depth)
        self.max_leaf_nodes = int(max_leaf_nodes)
        self.max_bins = int(max_bins)
        self.l2_regularization = float(l2_regularization)
        self.early_stop = early_stop
        self.tol = float(tol)
        self.scoring = scoring
        self.n_iter_no_change = int(n_iter_no_change)
        self.validation_fraction = float(validation_fraction)

        self.estimator = None  # the fitted estimator
        self.max_iter = self._get_max_iter()  # limit the number of iterations

        self._fitted = False  # whether the model is fitted

    @staticmethod
    def _get_max_iter():  # define global max_iter

        return MAX_ITER

    def _fit_iteration(self, X, y, n_iter=2, sample_weight=None):

        if self.estimator is None:
            from sklearn.ensemble import HistGradientBoostingRegressor

            # map from autosklearn parameter space to sklearn parameter space
            if self.early_stop == "off":
                self.n_iter_no_change = 0
                self.validation_fraction_ = None
                self.early_stopping_ = False
            elif self.early_stop == "train":
                self.n_iter_no_change = int(self.n_iter_no_change)
                self.validation_fraction_ = None
                self.early_stopping_ = True
            elif self.early_stop == "valid":
                self.n_iter_no_change = int(self.n_iter_no_change)
                self.validation_fraction = float(self.validation_fraction)
                self.early_stopping_ = True
                n_classes = len(np.unique(y))
                if self.validation_fraction * X.shape[0] < n_classes:
                    self.validation_fraction_ = n_classes
                else:
                    self.validation_fraction_ = self.validation_fraction
            else:
                raise ValueError("early_stop should be either off, train or valid")

            self.estimator = HistGradientBoostingRegressor(
                loss=self.loss,
                learning_rate=self.learning_rate,
                min_samples_leaf=self.min_samples_leaf,
                max_depth=self.max_depth,
                max_leaf_nodes=self.max_leaf_nodes,
                max_bins=self.max_bins,
                l2_regularization=self.l2_regularization,
                early_stopping=self.early_stopping_,
                tol=self.tol,
                scoring=self.scoring,
                n_iter_no_change=self.n_iter_no_change,
                validation_fraction=self.validation_fraction,
                max_iter=n_iter,
            )
        else:
            self.estimator.max_iter += n_iter  # add n_iter to each step
            self.estimator.max_iter = min(
                self.estimator.max_iter, self.max_iter
            )  # limit the number of iterations

        self.estimator.fit(X, y, sample_weight=sample_weight)

        # check whether fully fitted or need to add more iterations
        if (
            self.estimator.max_iter >= self.max_iter
            or self.estimator.max_iter > self.estimator.n_iter_
        ):

            self._fitted = True

        return self

    def fit(self, X, y):

        self._fit_iteration(X, y, n_iter=2)

        # accelerate iteration process
        iteration = 2
        while not self._fitted:
            n_iter = int(2 ** iteration / 2)
            self._fit_iteration(X, y, n_iter=n_iter)
            iteration += 1

        return self

    def predict(self, X):

        return self.estimator.predict(X)

    def predict_proba(self, X):

        raise NotImplementedError("predict_proba is not implemented for regression.")


class KNearestNeighborsRegressor(sklearn.neighbors.KNeighborsRegressor):
    def __init__(
        self, n_neighbors=1, weights="uniform", p=2,
    ):
        self.n_neighbors = int(n_neighbors)
        self.weights = weights
        self.p = int(p)

        super().__init__(
            n_neighbors=self.n_neighbors, weights=self.weights, p=self.p,
        )

        self._fitted = False  # whether the model is fitted

    def fit(self, X, y):

        super().fit(X, y)

        self._fitted = True

        return self

    def predict(self, X):

        return super().predict(X)

    def predict_proba(self, X):

        raise NotImplementedError("predict_proba is not implemented for regression.")


class LibLinear_SVR(sklearn.svm.LinearSVR):
    def __init__(
        self,
        epsilon=0.1,
        loss="squared_epsilon_insensitive",
        dual=False,
        tol=1e-4,
        C=1.0,
        fit_intercept=True,
        intercept_scaling=1,
    ):
        self.epsilon = float(epsilon)
        self.loss = loss
        self.dual = dual
        self.tol = float(tol)
        self.C = float(C)
        self.fit_intercept = fit_intercept
        self.intercept_scaling = intercept_scaling

        super().__init__(
            epsilon=self.epsilon,
            loss=self.loss,
            dual=self.dual,
            tol=self.tol,
            C=self.C,
            fit_intercept=self.fit_intercept,
            intercept_scaling=self.intercept_scaling,
        )

        self._fitted = False  # whether the model is fitted

    def fit(self, X, y):

        super().fit(X, y)

        self._fitted = True

        return self

    def predict(self, X):

        return super().predict(X)

    def predict_proba(self, X):

        raise NotImplementedError("predict_proba is not implemented for regression.")


class LibSVM_SVR(sklearn.svm.SVR):
    def __init__(
        self,
        kernel="rbf",
        C=1.0,
        epsilon=0.1,
        degree=3,
        gamma=0.1,
        coef0=0,
        tol=1e-3,
        shrinking=True,
        max_iter=-1,
    ):
        self.C = float(C)
        self.kernel = kernel
        self.epsilon = float(epsilon)
        self.degree = int(degree)
        self.gamma = float(gamma)
        self.coef0 = float(coef0)
        self.shrinking = shrinking
        self.tol = float(tol)
        self.max_iter = max_iter

        super().__init__(
            C=self.C,
            kernel=self.kernel,
            degree=self.degree,
            gamma=self.gamma,
            coef0=self.coef0,
            shrinking=self.shrinking,
            tol=self.tol,
            max_iter=self.max_iter,
        )

        self._fitted = False  # whether the model is fitted

    def fit(self, X, y):

        super().fit(X, y)

        self._fitted = True

        return self

    def predict(self, X):

        return super().predict(X)

    def predict_proba(self, X):

        raise NotImplementedError("predict_proba is not implemented for regression.")


class MLPRegressor:
    def __init__(
        self,
        hidden_layer_depth=1,
        num_nodes_per_layer=32,
        activation="tanh",
        alpha=1e-4,
        learning_rate_init=1e-3,
        early_stopping="valid",
        n_iter_no_change=32,
        validation_fraction=0.1,
        tol=1e-4,
        solver="adam",
        batch_size="auto",
        shuffle=True,
        beta_1=0.9,
        beta_2=0.999,
        epsilon=1e-8,
    ):
        self.hidden_layer_depth = int(hidden_layer_depth)
        self.num_nodes_per_layer = int(num_nodes_per_layer)
        self.hidden_layer_sizes = tuple(
            self.num_nodes_per_layer for _ in range(self.hidden_layer_depth)
        )
        self.activation = str(activation)
        self.alpha = float(alpha)
        self.learning_rate_init = float(learning_rate_init)
        self.early_stopping = str(early_stopping)
        self.n_iter_no_change = int(n_iter_no_change)
        self.validation_fraction = float(validation_fraction)
        self.tol = float(tol)
        self.solver = solver
        self.batch_size = batch_size
        self.shuffle = shuffle
        self.beta_1 = float(beta_1)
        self.beta_2 = float(beta_2)
        self.epsilon = float(epsilon)

        self.estimator = None  # the fitted estimator
        self.max_iter = self._get_max_iter()  # limit the number of iterations

        self._fitted = False  # whether the model is fitted

    @staticmethod
    def _get_max_iter():  # define global max_iter

        return MAX_ITER

    def _fit_iteration(self, X, y, n_iter=2):

        if self.estimator is None:
            from sklearn.neural_network import MLPRegressor

            # map from autosklearn parameter space to sklearn parameter space
            if self.early_stopping == "train":
                self.validation_fraction = 0.0
                self.tol = float(self.tol)
                self.n_iter_no_change = int(self.n_iter_no_change)
                self.early_stopping = False
            elif self.early_stopping == "valid":
                self.validation_fraction = float(self.validation_fraction)
                self.tol = float(self.tol)
                self.n_iter_no_change = int(self.n_iter_no_change)
                self.early_stopping = True
            else:
                raise ValueError(
                    "Early stopping only supports 'train' and 'valid'. Got {}".format(
                        self.early_stopping
                    )
                )

            self.estimator = MLPRegressor(
                hidden_layer_sizes=self.hidden_layer_sizes,
                activation=self.activation,
                alpha=self.alpha,
                learning_rate_init=self.learning_rate_init,
                early_stopping=self.early_stopping,
                n_iter_no_change=self.n_iter_no_change,
                validation_fraction=self.validation_fraction,
                tol=self.tol,
                solver=self.solver,
                batch_size=self.batch_size,
                shuffle=self.shuffle,
                beta_1=self.beta_1,
                beta_2=self.beta_2,
                epsilon=self.epsilon,
                max_iter=n_iter,
            )
        else:
            # MLPClassifier can record previous training
            self.estimator.max_iter = min(
                self.estimator.max_iter - self.estimator.n_iter_, self.max_iter
            )  # limit the number of iterations

        self.estimator.fit(X, y)

        # check whether fully fitted or need to add more iterations
        if (
            self.estimator.n_iter_ >= self.estimator.max_iter
            or self.estimator._no_improvement_count > self.n_iter_no_change
        ):

            self._fitted = True

        return self

    def fit(self, X, y):

        self._fit_iteration(X, y, n_iter=2)

        # accelerate iteration process
        iteration = 2
        while not self._fitted:
            n_iter = int(2 ** iteration / 2)
            self._fit_iteration(X, y, n_iter=n_iter)
            iteration += 1

        return self

    def predict(self, X):

        return self.estimator.predict(X)

    def predict_proba(self, X):

        raise NotImplementedError("predict_proba is not implemented for regression.")


class RandomForestRegressor:
    def __init__(
        self,
        criterion="mse",
        max_features=0.5,
        max_depth="None",
        min_samples_split=2,
        min_samples_leaf=1,
        min_weight_fraction_leaf=0.0,
        bootstrap=True,
        max_leaf_nodes="None",
        min_impurity_decrease=0.0,
    ):
        self.criterion = criterion
        self.max_features = max_features
        self.max_depth = None if is_none(max_depth) else int(max_depth)
        self.min_samples_split = int(min_samples_split)
        self.min_samples_leaf = int(min_samples_leaf)
        self.min_weight_fraction_leaf = float(min_weight_fraction_leaf)
        self.bootstrap = bootstrap
        self.max_leaf_nodes = None if is_none(max_leaf_nodes) else int(max_leaf_nodes)
        self.min_impurity_decrease = float(min_impurity_decrease)

        self.estimator = None  # the fitted estimator
        self.max_iter = self._get_max_iter()  # limit the number of iterations

        self._fitted = False  # whether the model is fitted

    @staticmethod
    def _get_max_iter():  # define global max_iter

        return MAX_ITER

    def _fit_iteration(self, X, y, n_iter=2):

        if self.estimator is None:
            from sklearn.ensemble import RandomForestRegressor

            self.estimator = RandomForestRegressor(
                n_estimators=n_iter,
                criterion=self.criterion,
                max_features=self.max_features,
                max_depth=self.max_depth,
                min_samples_split=self.min_samples_split,
                min_samples_leaf=self.min_samples_leaf,
                min_weight_fraction_leaf=self.min_weight_fraction_leaf,
                bootstrap=self.bootstrap,
                max_leaf_nodes=self.max_leaf_nodes,
                min_impurity_decrease=self.min_impurity_decrease,
            )
        else:
            self.estimator.n_estimators += n_iter
            self.estimator.n_estimators = min(
                self.estimator.n_estimators, self.max_iter
            )

        self.estimator.fit(X, y)

        if (
            self.estimator.n_estimators >= self.max_iter
            or self.estimator.n_estimators > len(self.estimator.estimators_)
        ):
            self._fitted = True

        return self

    def fit(self, X, y):

        self._fit_iteration(X, y, n_iter=2)

        # accelerate iteration process
        iteration = 2
        while not self._fitted:
            n_iter = int(2 ** iteration / 2)
            self._fit_iteration(X, y, n_iter=n_iter)
            iteration += 1

        return self

    def predict(self, X):

        return self.estimator.predict(X)

    def predict_proba(self, X):

        raise NotImplementedError("predict_proba is not implemented for regression.")


class SGDRegressor:
    def __init__(
        self,
        loss="squared_loss",
        penalty="l2",
        alpha=0.0001,
        fit_intercept=True,
        tol=1e-4,
        learning_rate="invscaling",
        l1_ratio=0.15,
        epsilon=1e-4,
        eta0=0.01,
        power_t=0.5,
        average=False,
    ):
        self.loss = loss
        self.penalty = penalty
        self.alpha = float(alpha)
        self.fit_intercept = fit_intercept
        self.tol = float(tol)
        self.learning_rate = learning_rate
        self.l1_ratio = 0.15 if is_none(l1_ratio) else float(l1_ratio)
        self.epsilon = 0.1 if is_none(epsilon) else float(epsilon)
        self.eta0 = float(eta0)
        self.power_t = 0.5 if is_none(power_t) else float(power_t)
        self.average = average

        self.estimator = None  # the fitted estimator
        self.max_iter = self._get_max_iter()  # limit the number of iterations

        self._fitted = False  # whether the model is fitted

    @staticmethod
    def _get_max_iter():  # define global max_iter

        return MAX_ITER

    def _fit_iteration(self, X, y, n_iter=2):

        if self.estimator is None:
            from sklearn.linear_model import SGDRegressor

            self.estimator = SGDRegressor(
                loss=self.loss,
                penalty=self.penalty,
                alpha=self.alpha,
                fit_intercept=self.fit_intercept,
                tol=self.tol,
                learning_rate=self.learning_rate,
                l1_ratio=self.l1_ratio,
                epsilon=self.epsilon,
                eta0=self.eta0,
                power_t=self.power_t,
                average=self.average,
                max_iter=n_iter,
            )
        else:
            self.estimator.max_iter += n_iter
            self.estimator.max_iter = min(self.estimator.max_iter, self.max_iter)

        self.estimator.fit(X, y)

        if (
            self.estimator.max_iter >= self.max_iter
            or self.estimator.max_iter > self.estimator.n_iter_
        ):
            self._fitted = True

        return self

    def fit(self, X, y):

        self._fit_iteration(X, y, n_iter=2)

        # accelerate iteration process
        iteration = 2
        while not self._fitted:
            n_iter = int(2 ** iteration / 2)
            self._fit_iteration(X, y, n_iter=n_iter)
            iteration += 1

        return self

    def predict(self, X):

        return self.estimator.predict(X)

    def predict_proba(self, X):

        raise NotImplementedError("predict_proba is not implemented for regression.")


class LinearRegression(sklearn.linear_model.LinearRegression):
    def __init__(self,):
        super().__init__()

        self._fitted = False

    def fit(self, X, y):

        super().fit(X, y)

        self._fitted = True

        return self

    def predict(self, X):

        return super().predict(X)

    def predict_proba(self, X):

        raise NotImplementedError("predict_proba is not implemented for regression.")


class Lasso(sklearn.linear_model.Lasso):
    def __init__(
        self, alpha=1.0, tol=1e-4,
    ):
        self.alpha = alpha
        self.tol = tol

        super().__init__(
            alpha=self.alpha, tol=self.tol,
        )

        self._fitted = False

    def fit(self, X, y):

        super().fit(X, y)

        self._fitted = True

        return self

    def predict(self, X):

        return super().predict(X)

    def predict_proba(self, X):

        raise NotImplementedError("predict_proba is not implemented for regression.")


class Ridge(sklearn.linear_model.Ridge):
    def __init__(
        self, alpha=1.0, tol=1e-3, solver="auto",
    ):
        self.alpha = alpha
        self.tol = tol
        self.solver = solver

        super().__init__(
            alpha=self.alpha, tol=self.tol, solver=self.solver,
        )

        self._fitted = False

    def fit(self, X, y):

        super().fit(X, y)

        self._fitted = True

        return self

    def predict(self, X):

        return super().predict(X)

    def predict_proba(self, X):

        raise NotImplementedError("predict_proba is not implemented for regression.")


class ElasticNet(sklearn.linear_model.ElasticNet):
    def __init__(
        self, alpha=1.0, l1_ratio=0.5, tol=1e-4, selection="cyclic",
    ):
        self.alpha = alpha
        self.l1_ratio = l1_ratio
        self.tol = tol
        self.selection = selection

        super().__init__(
            alpha=self.alpha,
            l1_ratio=self.l1_ratio,
            tol=self.tol,
            selection=self.selection,
        )

        self._fitted = False

    def fit(self, X, y):

        super().fit(X, y)

        self._fitted = True

        return self

    def predict(self, X):

        return super().predict(X)

    def predict_proba(self, X):

        raise NotImplementedError("predict_proba is not implemented for regression.")


class BayesianRidge(sklearn.linear_model.BayesianRidge):
    def __init__(
        self, tol=1e-3, alpha_1=1e-6, alpha_2=1e-6, lambda_1=1e-6, lambda_2=1e-6,
    ):
        self.tol = float(tol)
        self.alpha_1 = float(alpha_1)
        self.alpha_2 = float(alpha_2)
        self.lambda_1 = float(lambda_1)
        self.lambda_2 = float(lambda_2)

        super().__init__(
            tol=self.tol,
            alpha_1=self.alpha_1,
            alpha_2=self.alpha_2,
            lambda_1=self.lambda_1,
            lambda_2=self.lambda_2,
        )

        self._fitted = False

    def fit(self, X, y):

        super().fit(X, y)

        self._fitted = True

        return self

    def predict(self, X):

        return super().predict(X)

    def predict_proba(self, X):

        raise NotImplementedError("predict_proba is not implemented for regression.")


# combined with autosklearn version, thus deprecated here
# class HistGradientBoostingRegressor(sklearn.ensemble.HistGradientBoostingRegressor):
#     def __init__(
#         self,
#         loss="least_squares",
#         learning_rate=0.1,
#         max_leaf_nodes=31,
#         max_depth=None,
#         min_samples_leaf=20,
#         l2_regularization=0,
#         tol=1e-7,
#     ):
#         self.loss = loss
#         self.learning_rate = learning_rate
#         self.max_leaf_nodes = max_leaf_nodes
#         self.max_depth = max_depth
#         self.min_samples_leaf = min_samples_leaf
#         self.l2_regularization = l2_regularization
#         self.tol = tol

#         super().__init__(
#             loss=self.loss,
#             learning_rate=self.learning_rate,
#             max_leaf_nodes=self.max_leaf_nodes,
#             max_depth=self.max_depth,
#             min_samples_leaf=self.min_samples_leaf,
#             l2_regularization=self.l2_regularization,
#             tol=self.tol,
#         )

#         self._fitted = False

#     def fit(self, X, y):

#         super().fit(X, y)

#         self._fitted = True

#         return self

#     def predict(self, X):

#         return super().predict(X)


class GradientBoostingRegressor(sklearn.ensemble.GradientBoostingRegressor):
    def __init__(
        self,
        loss="ls" if sklearn_1_0_0 else "squared_error",  # for default arguments
        learning_rate=0.1,
        n_estimators=100,
        subsample=1.0,
        criterion="friedman_mse",
        min_samples_split=2,
        min_samples_leaf=1,
        min_weight_fraction_leaf=0.0,
        max_depth=3,
        min_impurity_decrease=0.0,
        max_features="auto",
        max_leaf_nodes=31,
        validation_fraction=0.1,
        n_iter_no_change=10,
        tol=1e-7,
    ):
        self.loss = loss
        self.learning_rate = float(learning_rate)
        self.n_estimators = int(n_estimators)
        self.subsample = float(subsample)
        self.criterion = criterion
        self.min_samples_split = int(min_samples_split)
        self.min_samples_leaf = int(min_samples_leaf)
        self.min_weight_fraction_leaf = float(min_weight_fraction_leaf)
        self.max_depth = None if is_none(max_depth) else int(max_depth)
        self.min_impurity_decrease = float(min_impurity_decrease)
        self.max_features = max_features
        self.max_leaf_nodes = int(max_leaf_nodes)
        self.validation_fraction = float(validation_fraction)
        self.n_iter_no_change = int(n_iter_no_change)
        self.tol = float(tol)

        super().__init__(
            loss=self.loss,
            learning_rate=self.learning_rate,
            n_estimators=self.n_estimators,
            subsample=self.subsample,
            criterion=self.criterion,
            min_samples_split=self.min_samples_split,
            min_samples_leaf=self.min_samples_leaf,
            min_weight_fraction_leaf=self.min_weight_fraction_leaf,
            max_depth=self.max_depth,
            min_impurity_decrease=self.min_impurity_decrease,
            max_features=self.max_features,
            max_leaf_nodes=self.max_leaf_nodes,
            validation_fraction=self.validation_fraction,
            n_iter_no_change=self.n_iter_no_change,
            tol=self.tol,
        )

        self._fitted = False  # whether the model is fitted

    def fit(self, X, y):

        super().fit(X, y)

        self._fitted = True

        return self

    def predict(self, X):

        return super().predict(X)

    def predict_proba(self, X):

        raise NotImplementedError("predict_proba is not implemented for regression.")<|MERGE_RESOLUTION|>--- conflicted
+++ resolved
@@ -11,11 +11,7 @@
 Author: Panyi Dong (panyid2@illinois.edu)
 
 -----
-<<<<<<< HEAD
 Last Modified: Monday, 11th July 2022 5:53:53 pm
-=======
-Last Modified: Wednesday, 6th July 2022 5:35:03 pm
->>>>>>> ba69760b
 Modified By: Panyi Dong (panyid2@illinois.edu)
 
 -----
@@ -1349,19 +1345,9 @@
 
     def fit(self, X, y):
 
-<<<<<<< HEAD
         super().__init__(
             criterion=self.criterion,
-            max_depth=None
-            if is_none(self.max_depth_factor)
-            else max(int(self.max_depth_factor * X.shape[1]), 1),
-=======
-        n_features = X.shape[1]  # number of features, multiplied by depth factor
-
-        super().__init__(
-            criterion=self.criterion,
-            max_depth=max(1, int(n_features * self.max_depth_factor)),
->>>>>>> ba69760b
+            max_depth=max(int(self.max_depth_factor * X.shape[1]), 1),
             min_samples_split=self.min_samples_split,
             min_samples_leaf=self.min_samples_leaf,
             min_weight_fraction_leaf=self.min_weight_fraction_leaf,

--- conflicted
+++ resolved
@@ -1,47 +1,23 @@
-<<<<<<< HEAD
-from re import A
-import numpy as np
-import pandas as pd
-
-def uniform_sampler(low = 0, high = 1, size = (1, 1)) :
-        
-    # allows only change row size with (n, )
-    # cannot handle (, n)
-    try :
-        if size[0] == None :
-            size[0] == 1
-        elif size[1] == None :
-            size[1] == 1
-    except IndexError :
-        size = (size[0], 1)
-        
-    return np.random.uniform(low = low, high = high, size = size)
-
-a = [1, 2, 3, 4]
-x, y, z, b = a
-print(b)
-=======
-from re import A
-import numpy as np
-import pandas as pd
-
-def uniform_sampler(low = 0, high = 1, size = (1, 1)) :
-        
-    # allows only change row size with (n, )
-    # cannot handle (, n)
-    try :
-        if size[0] == None :
-            size[0] == 1
-        elif size[1] == None :
-            size[1] == 1
-    except IndexError :
-        size = (size[0], 1)
-        
-    return np.random.uniform(low = low, high = high, size = size)
-
-a = pd.DataFrame({
-    '1' : [1, 2, 3, 4],
-    '2' : [4, 5, 6, 7]
-})
-print((a['1'] != a['2']).astype(int).sum())
->>>>>>> a4ab6f58
+from re import A
+import numpy as np
+import pandas as pd
+
+def uniform_sampler(low = 0, high = 1, size = (1, 1)) :
+        
+    # allows only change row size with (n, )
+    # cannot handle (, n)
+    try :
+        if size[0] == None :
+            size[0] == 1
+        elif size[1] == None :
+            size[1] == 1
+    except IndexError :
+        size = (size[0], 1)
+        
+    return np.random.uniform(low = low, high = high, size = size)
+
+a = pd.DataFrame({
+    '1' : [1, 2, 3, 4],
+    '2' : [4, 5, 6, 7]
+})
+print((a['1'] != a['2']).astype(int).sum())